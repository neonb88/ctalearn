--- conflicted
+++ resolved
@@ -35,19 +35,9 @@
                 filename.decode('utf-8'), mode='r')
     return file_handle_dict[filename]
 
-# Crop the image according to the specified settings.
-# Apply cleaning and calculate the image center, then return an image cropped
-# about the center with the specified size.
-def crop_image(image, settings):
-    pass
-
 # Data loading function for event-wise (array-level) HDF5 data loading
 def load_data_eventwise_HDF5(filename, index, auxiliary_data, metadata,
-<<<<<<< HEAD
-        params):
-=======
         settings):
->>>>>>> a3d41cb6
 
     # Read the event record for the given filename and index
     f = return_file_handle(filename)
@@ -63,64 +53,28 @@
     
     # Collect image indices (indices into the image tables)
     # for each telescope type in this event
-<<<<<<< HEAD
-    telescope_types = metadata['telescope_types']
-    image_indices = {tel_type:record[tel_type+"_indices"] for tel_type in telescope_types}
-
-=======
     telescope_types = settings['processed_telescope_types']
     image_indices = {tel_type:record[tel_type+"_indices"] for tel_type in
             telescope_types}
-   
->>>>>>> a3d41cb6
     # Collect images and binary trigger values
     telescope_images = []
     telescope_triggers = []
     for tel_type in telescope_types:
-<<<<<<< HEAD
-        # Only save MSTS (other telescope types do not have implemented MAPPING_TABLES yet)
-        if tel_type in MAPPING_TABLES:
-            # set image shape (if no segmentation is applied, it is given by image_shapes)
-            # otherwise it is given by the size of the bounding boxes
-            if params['segment_images']:
-                image_shape = (params['bounding_box_size'],params['bounding_box_size'],metadata['image_shapes'][tel_type][2])
-            else:
-                image_shape = metadata['image_shapes'][tel_type]
-
-            for i in image_indices[tel_type]:
-                if i == 0:
-                    # Telescope did not trigger. Its outputs will be dropped
-                    # out, so input is arbitrary. Use an empty array for
-                    # efficiency.
-                    telescope_images.append(np.empty(image_shape))
-                    telescope_triggers.append(0)
-                else:
-                    telescope_image = load_image_HDF5(f,tel_type,i)
-                    # segment image if the appropriate flag is set
-                    if params['segment_images']:
-                        telescope_image, _ , _ = segment_image(telescope_image,
-                                                        bounding_box_size=params['bounding_box_size'],
-                                                        picture_threshold=params['picture_threshold'],
-                                                        boundary_threshold=params['boundary_threshold'])
-
-                    telescope_images.append(telescope_image)
-                    telescope_triggers.append(1)
-=======
-        shape = settings['processed_image_shape'][tel_type]
+        image_shape = settings['processed_image_shape'][tel_type]
         for i in image_indices[tel_type]:
             if i == 0:
                 # Telescope did not trigger. Its outputs will be dropped
                 # out, so input is arbitrary. Use an empty array for
                 # efficiency.
-                telescope_images.append(np.empty(shape))
+                telescope_images.append(np.empty(image_shape))
                 telescope_triggers.append(0)
             else:
                 telescope_image = load_image_HDF5(f, tel_type, i)
                 if settings['crop_images']:
-                    telescope_image = crop_image(telescope_image, settings)
+                    telescope_image, _, _ = crop_image(telescope_image,
+                            settings)
                 telescope_images.append(telescope_image)
                 telescope_triggers.append(1)
->>>>>>> a3d41cb6
 
     # Collect telescope positions from auxiliary data
     # telescope_positions is a list of lists ex. [[x1,y1,z1],[x2,y2,z2],...]
@@ -129,11 +83,7 @@
         for tel_id in sorted(auxiliary_data['telescope_positions'][tel_type].keys()):
             telescope_positions.append(auxiliary_data['telescope_positions'][tel_type][tel_id])
 
-<<<<<<< HEAD
-    if params['sort_telescopes_by_trigger']:
-=======
     if settings['sort_telescopes_by_trigger']:
->>>>>>> a3d41cb6
         # Sort the images, triggers, and grouped positions by trigger, listing
         # the triggered telescopes first
         telescope_images, telescope_triggers, telescope_positions = map(list,
@@ -150,25 +100,14 @@
 
 # Data loading function for single tel HDF5 data
 # Loads the image in file 'filename', in image table 'tel_type' at index 'index'
-<<<<<<< HEAD
-def load_data_single_tel_HDF5(filename, tel_type, index, params):
-=======
 def load_data_single_tel_HDF5(filename, index, settings):
->>>>>>> a3d41cb6
 
     # Load image table record from specified file and image table index
     f = return_file_handle(filename)
     tel_type = settings['chosen_telescope_types'][0]
     telescope_image = load_image_HDF5(f, tel_type, index)
     if settings['crop_images']:
-        telescope_image = crop_image(telescope_image, settings)
-
-    # segment image if the appropriate flag is set
-    if params['segment_images']:
-        telescope_image, _ , _ = segment_image(telescope_image,
-                                        bounding_box_size=params['bounding_box_size'],
-                                        picture_threshold=params['picture_threshold'],
-                                        boundary_threshold=params['boundary_threshold'])
+        telescope_image, _, _ = crop_image(telescope_image, settings)
 
     # Get corresponding event record using event_index column
     event_index = f.root._f_get_child(tel_type)[index]['event_index']
@@ -455,7 +394,11 @@
 # which is then dilated by 1).
 # boundary threshold is the second applied threshold, applied to all pixels surviving the first
 # mask
-def segment_image(image, bounding_box_size=48, picture_threshold=5.5, boundary_threshold=1.0):
+def crop_image(image, settings):
+
+    bounding_box_size = settings['bounding_box_size']
+    picture_threshold = settings['picture_threshold']
+    boundary_threshold = settings['boundary_threshold']
 
     # get only the first channel (charge) of an image of arbitrary depth
     image_charge = image[:,:,0]
