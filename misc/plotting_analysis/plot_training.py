import argparse 
import numpy as np
import matplotlib.pyplot as plt
from pylab import genfromtxt
import os
import glob
import matplotlib.gridspec as gridspec

parser = argparse.ArgumentParser(description='Plot accuracy and loss evolution versus epoch from a collection of training log files.')
parser.add_argument('mylogs',help='log files to be plotted')
parser.add_argument('tag',help='tag for output filenames')

args = parser.parse_args()

mylistlogs = sorted(glob.glob(args.mylogs))
nametag = args.tag

colormap = plt.cm.rainbow
colors = [colormap(i) for i in np.linspace(0, 1,len(mylistlogs))]

figx=8
figy=6
savefigs=True
plot_val=False
plot_lr=False

index=0

dict_style = {'resnet50': '-', 'inceptionv3': '--'}

gs = gridspec.GridSpec(2,1,height_ratios=[3, 1])

for mylog in mylistlogs:
    model=mylog.split("/")[-1].split("_")[0].split("-")[-2]
    opti=mylog.split("/")[-1].split("_")[0].split("-")[-1]
    lr=float(mylog.split("/")[-1].split("_")[1].split(".log")[0])
    if plot_lr:
        leg="%s, %s, lr=%.4f" % (model, opti, lr)
    else:
        leg="%s, %s" % (model, opti)
#    leg="%s, lr=%.6f" % (model, lr)
    print(leg)
    with open(mylog) as f:
        next(f)
        lines = f.readlines()
<<<<<<< HEAD
        epoch = [line.split(",")[0] for line in lines]
        acc = [line.split(",")[1] for line in lines]
        loss = [line.split(",")[3] for line in lines]
        acc_val = [line.split(",")[4] for line in lines]
        loss_val = [line.split(",")[6] for line in lines]
=======
        epoch = [float(line.split(",")[0]) for line in lines]
        acc = [float(line.split(",")[1]) for line in lines]
        loss = [float(line.split(",")[2]) for line in lines]
        acc_val = [float(line.split(",")[3]) for line in lines]
        loss_val = [float(line.split(",")[4]) for line in lines]
        delta_acc = [x - y for x, y in zip(acc, acc_val)]
        delta_loss = [x - y for x, y in zip(loss, loss_val)]
>>>>>>> 84527626
        plt.figure(1,figsize=(figx,figy))
        if plot_val:
            plt.subplot(gs[0])
        plt.ylabel('Accuracy')
        plt.plot(epoch,acc,color=colors[index],label=leg,ls=dict_style[model.lower()])
        if plot_val:
            plt.plot(epoch,acc_val,color=colors[index],ls='dotted')
            plt.subplot(gs[1])
            plt.ylabel('Delta Accuracy')
            plt.plot(epoch,delta_acc,color=colors[index],label=leg)
            plt.subplot(gs[0])
            plt.legend(bbox_to_anchor=(1.04,1), loc='upper left', shadow=False)
        else:
            plt.legend(loc='lower right', shadow=False)    
        plt.xlabel('Epoch')
        
        plt.figure(2,figsize=(figx,figy))
        if plot_val:
            plt.subplot(gs[0])
            plt.semilogy(epoch,loss_val,color=colors[index],ls='dotted')
            plt.legend(bbox_to_anchor=(1.04,1), loc='upper left', shadow=False)
        
        plt.ylabel('Loss')
        plt.semilogy(epoch,loss,color=colors[index],label=leg,ls=dict_style[model.lower()])
        if plot_val:
            plt.subplot(gs[1])
            plt.ylabel('Delta Loss')
            plt.plot(epoch,delta_loss,color=colors[index],label=leg)
        else:
            plt.legend(loc='upper right', shadow=False)      
        plt.xlabel('Epoch')
        index=index+1

if savefigs:
    plt.figure(1).savefig('accuracy_%s.eps' % nametag, bbox_inches='tight')
    plt.figure(2).savefig('loss_%s.eps' % nametag, bbox_inches='tight')
    plt.figure(1).savefig('accuracy_%s.png' % nametag, bbox_inches='tight')
    plt.figure(2).savefig('loss_%s.png' % nametag, bbox_inches='tight')
plt.show()<|MERGE_RESOLUTION|>--- conflicted
+++ resolved
@@ -43,13 +43,7 @@
     with open(mylog) as f:
         next(f)
         lines = f.readlines()
-<<<<<<< HEAD
-        epoch = [line.split(",")[0] for line in lines]
-        acc = [line.split(",")[1] for line in lines]
-        loss = [line.split(",")[3] for line in lines]
-        acc_val = [line.split(",")[4] for line in lines]
-        loss_val = [line.split(",")[6] for line in lines]
-=======
+
         epoch = [float(line.split(",")[0]) for line in lines]
         acc = [float(line.split(",")[1]) for line in lines]
         loss = [float(line.split(",")[2]) for line in lines]
@@ -57,7 +51,7 @@
         loss_val = [float(line.split(",")[4]) for line in lines]
         delta_acc = [x - y for x, y in zip(acc, acc_val)]
         delta_loss = [x - y for x, y in zip(loss, loss_val)]
->>>>>>> 84527626
+
         plt.figure(1,figsize=(figx,figy))
         if plot_val:
             plt.subplot(gs[0])
