import sys
import os
import math
#add parent directory to pythonpath to allow imports
sys.path.append(os.path.dirname(os.path.dirname(os.path.realpath(__file__))))

import argparse
from models.mvcnn import mvcnn_fn_2
from models.custom_multi_input import custom_multi_input_v2
from models.variable_input_model import variable_input_model
import tensorflow as tf
from tables import *
import re
import numpy as np
import random

NUM_THREADS = 12
TRAIN_BATCH_SIZE = 64
VAL_BATCH_SIZE = 64

EPOCHS_PER_IMAGE_VIZ = 5
IMAGE_VIZ_MAX_OUTPUTS = 100
EPOCHS_PER_VIZ_EMBED = 5
NUM_BATCHES_EMBEDDING = 20

def train(model,data_file,epochs):

    def load_data(record):
        tel_imgs = []
<<<<<<< HEAD
        tel_map = record["tel_map"][0]
        assert tel_map.shape[0] == len(tels_list)
        for i in range(len(tels_list)):
            if tel_map[i] != -1:
                array = f.root.E0._f_get_child(tels_list[i])
                tel_imgs.append(array[tel_map[i]])
            else:
                tel_imgs.append(np.empty([img_width,img_length,img_depth]))

        imgs = np.squeeze(np.stack(tel_imgs,axis=0)).astype(np.float32)
        if len(imgs.shape) == 3:
            imgs = np.expand_dims(imgs,axis=3)
        label = record[label_column_name].astype(np.int8)
        trig_list = tel_map.astype(np.int8)
        trig_list[trig_list < 0] = 0
        trig_list[trig_list > 0] = 1
        return [imgs,label,trig_list]
=======
        for tel in tels_list:
            tel_imgs.append(record[tel])
        imgs = np.squeeze(np.stack(tel_imgs, axis=1)).astype(np.float32)
        label = record[label_column_name].astype(np.int8)
        trig_list = record["trig_list"].astype(np.float32)
        return [imgs, label, trig_list]
>>>>>>> 434a8199

    def load_train_data(index):
        record = table_train.read(index, index + 1)
        return load_data(record)
    
    def load_val_data(index):
<<<<<<< HEAD
        record = table_val.read(index,index+1)
        tel_imgs = []
        tel_map = record["tel_map"][0]
        assert tel_map.shape[0] == len(tels_list)
        for i in range(len(tels_list)):
            if tel_map[i] != -1:
                array = f.root.E0._f_get_child(tels_list[i])
                tel_imgs.append(array[tel_map[i]])
            else:
                tel_imgs.append(np.empty([img_width,img_length,img_depth]))
                
        imgs = np.squeeze(np.stack(tel_imgs,axis=0)).astype(np.float32)
        if len(imgs.shape) == 3:
            imgs = np.expand_dims(imgs,axis=3)
        label = record[label_column_name].astype(np.int8)
        trig_list = tel_map.astype(np.int8)
        trig_list[trig_list < 0] = 0
        trig_list[trig_list > 0] = 1
        return [imgs, label,trig_list]
=======
        record = table_val.read(index, index + 1)
        return load_data(record)
>>>>>>> 434a8199

    #open HDF5 file for reading
    f = open_file(data_file, mode = "r", title = "Input file")
    table_train = f.root.E0.Events_Training
    table_val = f.root.E0.Events_Validation    
    label_column_name = args.label_col_name
<<<<<<< HEAD
    num_events_train = table.shape[0]
=======
    columns_list = table_train.colnames 
    tels_list = []
    for i in columns_list:
        if re.match("T[0-9]+",i):
            tels_list.append(i)
    num_tel = len(tels_list)
    num_events_train = table_train.shape[0]
>>>>>>> 434a8199
    num_events_val = table_val.shape[0]

    #prepare constant telescope position vector
    table_telpos = f.root.Tel_Table
    tel_pos_vector = []
    tels_list = []
    for row in table_telpos.iterrows():
        tels_list.append("T" + str(row["tel_id"]))
        tel_pos_vector.append(row["tel_x"])
        tel_pos_vector.append(row["tel_y"])
    num_tels = len(tels_list)
    print(num_tels)
    print(tels_list)

    tel_pos_tensor = tf.constant(tel_pos_vector)
<<<<<<< HEAD
    tel_pos_tensor = tf.reshape(tel_pos_tensor,[num_tels,2])

    #shape of images
    img_shape = eval("f.root.E0.{}.shape".format(tels_list[0]))
=======
    tel_pos_tensor = tf.reshape(tel_pos_tensor, [num_tel, 2])

    #shape of images
    img_shape = table_train.read(0,1,field=tels_list[0]).shape
>>>>>>> 434a8199
    img_width = img_shape[1]
    img_length = img_shape[2]
    img_depth = img_shape[3]
    print(img_shape)

    #data input
    train_dataset = tf.contrib.data.Dataset.range(num_events_train)
    train_dataset = train_dataset.shuffle(buffer_size=10000)
<<<<<<< HEAD
    train_dataset = train_dataset.map((lambda index: tuple(tf.py_func(load_train_data, [index], [tf.float32, tf.int8, tf.int8]))),num_threads=NUM_THREADS,output_buffer_size=100*TRAIN_BATCH_SIZE)
    train_dataset = train_dataset.batch(TRAIN_BATCH_SIZE)

    val_dataset = tf.contrib.data.Dataset.range(num_events_val)
    val_dataset = val_dataset.map((lambda index: tuple(tf.py_func(load_val_data,[index],[tf.float32, tf.int8, tf.int8]))), num_threads=NUM_THREADS,output_buffer_size=100*VAL_BATCH_SIZE)
=======
    train_dataset = train_dataset.map((lambda index: tuple(tf.py_func(
        load_train_data, [index],
        [tf.float32, tf.int8, tf.float32]))),
        num_threads=NUM_THREADS,
        output_buffer_size=100*TRAIN_BATCH_SIZE)
    train_dataset = train_dataset.batch(TRAIN_BATCH_SIZE)

    val_dataset = tf.contrib.data.Dataset.range(num_events_val)
    val_dataset = val_dataset.map((lambda index: tuple(tf.py_func(
        load_val_data, [index],
        [tf.float32, tf.int8, tf.float32]))), 
        num_threads=NUM_THREADS,
        output_buffer_size=100*VAL_BATCH_SIZE)
>>>>>>> 434a8199
    val_dataset = val_dataset.batch(VAL_BATCH_SIZE)

    iterator = tf.contrib.data.Iterator.from_structure(train_dataset.output_types,train_dataset.output_shapes)
    next_example, next_label, next_trig_list = iterator.get_next()

    training_init_op = iterator.make_initializer(train_dataset)
    validation_init_op = iterator.make_initializer(val_dataset)

    print("Training settings\n*************************************")
    print("Training batch size: ",TRAIN_BATCH_SIZE)
    print("Validation batch size: ",VAL_BATCH_SIZE)
    print("Training batches/steps per epoch: ",math.ceil(num_events_train/TRAIN_BATCH_SIZE))
    print("Total # of training steps: ",math.ceil(num_events_train/TRAIN_BATCH_SIZE)*epochs)
    print("Total number of training events: ",num_events_train)
    print("Total number of validation events: ",num_events_val)
    print("*************************************")
    print("Image visualization summary every {} epochs".format(EPOCHS_PER_IMAGE_VIZ))
    print("Embedding visualization summary every {} epochs".format(EPOCHS_PER_VIZ_EMBED))
    print("*************************************")

    training = tf.placeholder(tf.bool, shape=())

<<<<<<< HEAD
    loss,accuracy,logits,predictions = model(next_example,next_label,next_trig_list,tel_pos_tensor,training)
=======
    loss, accuracy, logits, predictions = model(next_example, next_label, 
            next_trig_list, tel_pos_tensor, num_tel, img_width, img_length, 
            img_depth, training)
>>>>>>> 434a8199

    tf.summary.scalar('training_loss', loss)
    tf.summary.scalar('training_accuracy',accuracy)
    merged = tf.summary.merge_all()

<<<<<<< HEAD
    for n in tf.get_default_graph().as_graph_def().node:
        print(n.name)

    #locate input and 1st layer filter tensors for visualization
    inputs = tf.get_default_graph().get_tensor_by_name("Conv_block/input:0")
    kernel = tf.get_collection(tf.GraphKeys.VARIABLES, 'Conv_block/conv1/kernel:0')[0]
    activations = tf.get_default_graph().get_tensor_by_name("Conv_block/conv1/BiasAdd:0")

    print(kernel.get_shape())
    print(tf.shape(kernel))

    inputs_charge_summ_op = tf.summary.image('inputs_charge',tf.slice(inputs,begin=[0,0,0,0],size=[TRAIN_BATCH_SIZE,img_width,img_length,1]),max_outputs=IMAGE_VIZ_MAX_OUTPUTS)
    #inputs_timing_summ_op = tf.summary.image('inputs_timing',tf.slice(inputs,begin=[0,0,0,1],size=[TRAIN_BATCH_SIZE,img_width,img_length,1]),max_outputs=IMAGE_VIZ_MAX_OUTPUTS)
    filter_summ_op = tf.summary.image('filter',tf.slice(tf.transpose(kernel, perm=[3, 0, 1, 2]),begin=[0,0,0,0],size=[96,11,11,1]),max_outputs=IMAGE_VIZ_MAX_OUTPUTS)
    activations_summ_op = tf.summary.image('activations',tf.slice(activations,begin=[0,0,0,0],size=[TRAIN_BATCH_SIZE,58,58,1]),max_outputs=IMAGE_VIZ_MAX_OUTPUTS)
=======
#    #locate input and 1st layer filter tensors for visualization
#    inputs = tf.get_default_graph().get_tensor_by_name("Conv_block/input:0")
#    kernel = tf.get_collection(tf.GraphKeys.GLOBAL_VARIABLES, 'Conv_block/conv1/kernel:0')[0]
#    activations = tf.get_default_graph().get_tensor_by_name("Conv_block/conv1/BiasAdd:0")
#
#    inputs_charge_summ_op = tf.summary.image('inputs_charge',tf.slice(inputs,begin=[0,0,0,0],size=[TRAIN_BATCH_SIZE,img_width,img_length,1]),max_outputs=IMAGE_VIZ_MAX_OUTPUTS)
#    inputs_timing_summ_op = tf.summary.image('inputs_timing',tf.slice(inputs,begin=[0,0,0,1],size=[TRAIN_BATCH_SIZE,img_width,img_length,1]),max_outputs=IMAGE_VIZ_MAX_OUTPUTS)
#    filter_summ_op = tf.summary.image('filter',tf.slice(tf.transpose(kernel, perm=[3, 0, 1, 2]),begin=[0,0,0,0],size=[96,11,11,1]),max_outputs=IMAGE_VIZ_MAX_OUTPUTS)
#    activations_summ_op = tf.summary.image('activations',tf.slice(activations,begin=[0,0,0,0],size=[TRAIN_BATCH_SIZE,58,58,1]),max_outputs=IMAGE_VIZ_MAX_OUTPUTS)
>>>>>>> 434a8199

    #global step
    global_step = tf.Variable(0, name='global_step', trainable=False)
    increment_global_step_op = tf.assign(global_step, global_step+1)

    #variable learning rate
    learning_rate = tf.Variable(args.lr,trainable=False)
<<<<<<< HEAD
    num_tels_tensor = tf.to_float(tf.constant(num_tels))
    mean_num_trig_batch = tf.to_float(tf.reduce_mean(tf.reduce_sum(next_trig_list,1)))
=======
    num_tels_tensor = tf.constant(num_tel, dtype=tf.float32)
    mean_num_trig_batch = tf.reduce_mean(tf.reduce_sum(next_trig_list,1))
>>>>>>> 434a8199
    scaling_factor = tf.divide(num_tels_tensor,mean_num_trig_batch)

    variable_learning_rate = tf.multiply(scaling_factor,learning_rate)

    #train op
    if args.optimizer == 'adadelta':
        train_op = tf.train.AdadeltaOptimizer(learning_rate=variable_learning_rate).minimize(loss)
    elif args.optimizer == 'adam':
        train_op = tf.train.AdamOptimizer(learning_rate=variable_learning_rate,
        beta1=0.9,
        beta2=0.999,
        epsilon=0.1,
        use_locking=False,
        name='Adam').minimize(loss)
    else:
        train_op = tf.train.GradientDescentOptimizer(variable_learning_rate).minimize(loss)

    #for embeddings visualization
    fetch = tf.get_default_graph().get_tensor_by_name('Classifier/fc7/BiasAdd:0')
    embedding_var = tf.Variable(np.empty((0,4096),dtype=np.float32),name='Embedding_of_fc7',validate_shape=False)
    new_embedding_var = tf.concat([embedding_var,fetch],0)
    update_embedding = tf.assign(embedding_var,new_embedding_var,validate_shape=False)
    empty = tf.Variable(np.empty((0,4096),dtype=np.float32),validate_shape=False)
    reset_embedding = tf.assign(embedding_var,empty,validate_shape=False)

    #create supervised session (summary op can be omitted)
    sv = tf.train.Supervisor(
            init_op=tf.global_variables_initializer(),
            logdir=args.logdir,
            checkpoint_basename=args.checkpoint_basename,
            global_step=global_step,
            summary_op=None,
            save_model_secs=600 
            )

    #training loop in session
    #with sv.managed_session() as sess:
    with sv.managed_session() as sess:
        for i in range(epochs):
            sess.run(training_init_op)
            print("Epoch {} started...".format(i+1))
            while True:
                try:
                    sess.run([train_op,increment_global_step_op],feed_dict={training: True})
                    summ = sess.run(merged, feed_dict={training: True})
                    sv.summary_computed(sess, summ)
                except tf.errors.OutOfRangeError:
                    break

            print("Epoch {} finished. Validating...".format(i+1))

            #validation
            sess.run(validation_init_op)
            val_accuracies = []
            val_losses = []
            while True:
                try:
                    val_loss,val_acc = sess.run([loss,accuracy],feed_dict={training: False})
                    val_accuracies.append(val_acc)
                    val_losses.append(val_loss)
                except tf.errors.OutOfRangeError:
                    break

            mean_val_accuracy = np.mean(val_accuracies)
            mean_val_loss = np.mean(val_losses)
            val_acc_summ = tf.Summary()
            val_acc_summ.value.add(tag="validation_accuracy", simple_value=mean_val_accuracy)
            val_loss_summ = tf.Summary()
            val_loss_summ.value.add(tag="validation_loss", simple_value=mean_val_loss)
            sv.summary_computed(sess, val_loss_summ)
            sv.summary_computed(sess, val_acc_summ)

            print("Validation complete.")

#            if i % EPOCHS_PER_IMAGE_VIZ == 0: 
#                sess.run(validation_init_op)
#                filter_summ,inputs_summ,activations_summ = sess.run([filter_summ_op,inputs_charge_summ_op,activations_summ_op])
#                sv.summary_computed(sess,filter_summ)
#                sv.summary_computed(sess,inputs_summ)
#                sv.summary_computed(sess,activations_summ)
#
#                print("Image summary complete")
#
#            if i % EPOCHS_PER_VIZ_EMBED == 0:
#                sess.run(validation_init_op)
#                #reset embedding variable to empty
#                sess.run(reset_embedding)
#                
#                for j in range(NUM_BATCHES_EMBEDDING):
#                    try:
#                        sess.run(fetch)
#                        sess.run(new_embedding_var)
#                        sess.run(update_embedding)
#                    except tf.errors.OutOfRangeError:
#                        break
#
#                                      
#            config = tf.contrib.tensorboard.plugins.projector.ProjectorConfig()
#            config.model_checkpoint_dir = os.path.abspath(args.logdir)
#            embedding = config.embeddings.add()
#            embedding.tensor_name = embedding_var.name
#            embedding.metadata_path = os.path.abspath(os.path.join(args.logdir, 'metadata.tsv'))
#            tf.contrib.tensorboard.plugins.projector.visualize_embeddings(sv.summary_writer, config) 
#            
#            #write corresponding metadata file
#            metadata_file = open(embedding.metadata_path, 'w')
#            for k in range(NUM_BATCHES_EMBEDDING):
#                metadata_file.write('{}\n'.format(table_val.read(k,k+1,field=label_column_name)[0]))         
#            metadata_file.close()
#            
#            print("Embedding summary complete")

if __name__ == '__main__':
    
    # parse command line arguments
    parser = argparse.ArgumentParser(description='Trains on an hdf5 file.')
    parser.add_argument('h5_file', help='path to h5 file containing data')
    parser.add_argument('--optimizer',default='adam')
    parser.add_argument('--epochs',default=10000)
    parser.add_argument('--logdir',default='/data0/logs/variable_input_model_1')
    parser.add_argument('--lr',default=0.001)
    parser.add_argument('--label_col_name',default='gamma_hadron_label')
    parser.add_argument('--checkpoint_basename',default='custom_multi_input.ckpt')
    parser.add_argument('--no_embedding', action='store_true')
    parser.add_argument('--no_val',action='store_true')
    parser.add_argument('--no_image_summary',action='store_true')
    args = parser.parse_args()

    train(variable_input_model,args.h5_file,args.epochs)<|MERGE_RESOLUTION|>--- conflicted
+++ resolved
@@ -1,18 +1,20 @@
 import sys
 import os
 import math
+import argparse
+import re
+import random
+
 #add parent directory to pythonpath to allow imports
 sys.path.append(os.path.dirname(os.path.dirname(os.path.realpath(__file__))))
 
-import argparse
+import tensorflow as tf
+from tables import *
+import numpy as np
+
 from models.mvcnn import mvcnn_fn_2
 from models.custom_multi_input import custom_multi_input_v2
 from models.variable_input_model import variable_input_model
-import tensorflow as tf
-from tables import *
-import re
-import numpy as np
-import random
 
 NUM_THREADS = 12
 TRAIN_BATCH_SIZE = 64
@@ -23,12 +25,11 @@
 EPOCHS_PER_VIZ_EMBED = 5
 NUM_BATCHES_EMBEDDING = 20
 
-def train(model,data_file,epochs):
+def train(model,data_file,epochs,image_summary,embedding):
 
     def load_data(record):
+        tel_map = record["tel_map"][0]
         tel_imgs = []
-<<<<<<< HEAD
-        tel_map = record["tel_map"][0]
         assert tel_map.shape[0] == len(tels_list)
         for i in range(len(tels_list)):
             if tel_map[i] != -1:
@@ -37,69 +38,27 @@
             else:
                 tel_imgs.append(np.empty([img_width,img_length,img_depth]))
 
-        imgs = np.squeeze(np.stack(tel_imgs,axis=0)).astype(np.float32)
-        if len(imgs.shape) == 3:
-            imgs = np.expand_dims(imgs,axis=3)
+        imgs = np.stack(tel_imgs,axis=0).astype(np.float32)
         label = record[label_column_name].astype(np.int8)
         trig_list = tel_map.astype(np.int8)
         trig_list[trig_list < 0] = 0
         trig_list[trig_list > 0] = 1
         return [imgs,label,trig_list]
-=======
-        for tel in tels_list:
-            tel_imgs.append(record[tel])
-        imgs = np.squeeze(np.stack(tel_imgs, axis=1)).astype(np.float32)
-        label = record[label_column_name].astype(np.int8)
-        trig_list = record["trig_list"].astype(np.float32)
-        return [imgs, label, trig_list]
->>>>>>> 434a8199
 
     def load_train_data(index):
         record = table_train.read(index, index + 1)
         return load_data(record)
     
     def load_val_data(index):
-<<<<<<< HEAD
-        record = table_val.read(index,index+1)
-        tel_imgs = []
-        tel_map = record["tel_map"][0]
-        assert tel_map.shape[0] == len(tels_list)
-        for i in range(len(tels_list)):
-            if tel_map[i] != -1:
-                array = f.root.E0._f_get_child(tels_list[i])
-                tel_imgs.append(array[tel_map[i]])
-            else:
-                tel_imgs.append(np.empty([img_width,img_length,img_depth]))
-                
-        imgs = np.squeeze(np.stack(tel_imgs,axis=0)).astype(np.float32)
-        if len(imgs.shape) == 3:
-            imgs = np.expand_dims(imgs,axis=3)
-        label = record[label_column_name].astype(np.int8)
-        trig_list = tel_map.astype(np.int8)
-        trig_list[trig_list < 0] = 0
-        trig_list[trig_list > 0] = 1
-        return [imgs, label,trig_list]
-=======
         record = table_val.read(index, index + 1)
         return load_data(record)
->>>>>>> 434a8199
 
     #open HDF5 file for reading
     f = open_file(data_file, mode = "r", title = "Input file")
     table_train = f.root.E0.Events_Training
     table_val = f.root.E0.Events_Validation    
     label_column_name = args.label_col_name
-<<<<<<< HEAD
-    num_events_train = table.shape[0]
-=======
-    columns_list = table_train.colnames 
-    tels_list = []
-    for i in columns_list:
-        if re.match("T[0-9]+",i):
-            tels_list.append(i)
-    num_tel = len(tels_list)
     num_events_train = table_train.shape[0]
->>>>>>> 434a8199
     num_events_val = table_val.shape[0]
 
     #prepare constant telescope position vector
@@ -110,53 +69,26 @@
         tels_list.append("T" + str(row["tel_id"]))
         tel_pos_vector.append(row["tel_x"])
         tel_pos_vector.append(row["tel_y"])
-    num_tels = len(tels_list)
-    print(num_tels)
-    print(tels_list)
-
-    tel_pos_tensor = tf.constant(tel_pos_vector)
-<<<<<<< HEAD
-    tel_pos_tensor = tf.reshape(tel_pos_tensor,[num_tels,2])
+    num_tel = len(tels_list) 
+    tel_pos_tensor = tf.reshape(tf.constant(tel_pos_vector),[num_tel,2])
 
     #shape of images
     img_shape = eval("f.root.E0.{}.shape".format(tels_list[0]))
-=======
-    tel_pos_tensor = tf.reshape(tel_pos_tensor, [num_tel, 2])
-
-    #shape of images
-    img_shape = table_train.read(0,1,field=tels_list[0]).shape
->>>>>>> 434a8199
     img_width = img_shape[1]
     img_length = img_shape[2]
     img_depth = img_shape[3]
-    print(img_shape)
-
-    #data input
+
+    #create datasets
     train_dataset = tf.contrib.data.Dataset.range(num_events_train)
     train_dataset = train_dataset.shuffle(buffer_size=10000)
-<<<<<<< HEAD
     train_dataset = train_dataset.map((lambda index: tuple(tf.py_func(load_train_data, [index], [tf.float32, tf.int8, tf.int8]))),num_threads=NUM_THREADS,output_buffer_size=100*TRAIN_BATCH_SIZE)
     train_dataset = train_dataset.batch(TRAIN_BATCH_SIZE)
 
     val_dataset = tf.contrib.data.Dataset.range(num_events_val)
     val_dataset = val_dataset.map((lambda index: tuple(tf.py_func(load_val_data,[index],[tf.float32, tf.int8, tf.int8]))), num_threads=NUM_THREADS,output_buffer_size=100*VAL_BATCH_SIZE)
-=======
-    train_dataset = train_dataset.map((lambda index: tuple(tf.py_func(
-        load_train_data, [index],
-        [tf.float32, tf.int8, tf.float32]))),
-        num_threads=NUM_THREADS,
-        output_buffer_size=100*TRAIN_BATCH_SIZE)
-    train_dataset = train_dataset.batch(TRAIN_BATCH_SIZE)
-
-    val_dataset = tf.contrib.data.Dataset.range(num_events_val)
-    val_dataset = val_dataset.map((lambda index: tuple(tf.py_func(
-        load_val_data, [index],
-        [tf.float32, tf.int8, tf.float32]))), 
-        num_threads=NUM_THREADS,
-        output_buffer_size=100*VAL_BATCH_SIZE)
->>>>>>> 434a8199
     val_dataset = val_dataset.batch(VAL_BATCH_SIZE)
 
+    #create iterator and init ops
     iterator = tf.contrib.data.Iterator.from_structure(train_dataset.output_types,train_dataset.output_shapes)
     next_example, next_label, next_trig_list = iterator.get_next()
 
@@ -171,67 +103,54 @@
     print("Total number of training events: ",num_events_train)
     print("Total number of validation events: ",num_events_val)
     print("*************************************")
-    print("Image visualization summary every {} epochs".format(EPOCHS_PER_IMAGE_VIZ))
-    print("Embedding visualization summary every {} epochs".format(EPOCHS_PER_VIZ_EMBED))
+    if image_summary:
+        print("Image visualization summary every {} epochs".format(EPOCHS_PER_IMAGE_VIZ))
+    else:
+        print("No image visualization")
+    if embedding:
+        print("Embedding visualization summary every {} epochs".format(EPOCHS_PER_VIZ_EMBED))
+    else:
+        print("No embedding visualization")
     print("*************************************")
 
     training = tf.placeholder(tf.bool, shape=())
 
-<<<<<<< HEAD
-    loss,accuracy,logits,predictions = model(next_example,next_label,next_trig_list,tel_pos_tensor,training)
-=======
     loss, accuracy, logits, predictions = model(next_example, next_label, 
             next_trig_list, tel_pos_tensor, num_tel, img_width, img_length, 
             img_depth, training)
->>>>>>> 434a8199
-
     tf.summary.scalar('training_loss', loss)
     tf.summary.scalar('training_accuracy',accuracy)
     merged = tf.summary.merge_all()
 
-<<<<<<< HEAD
-    for n in tf.get_default_graph().as_graph_def().node:
-        print(n.name)
-
-    #locate input and 1st layer filter tensors for visualization
-    inputs = tf.get_default_graph().get_tensor_by_name("Conv_block/input:0")
-    kernel = tf.get_collection(tf.GraphKeys.VARIABLES, 'Conv_block/conv1/kernel:0')[0]
-    activations = tf.get_default_graph().get_tensor_by_name("Conv_block/conv1/BiasAdd:0")
-
-    print(kernel.get_shape())
-    print(tf.shape(kernel))
-
-    inputs_charge_summ_op = tf.summary.image('inputs_charge',tf.slice(inputs,begin=[0,0,0,0],size=[TRAIN_BATCH_SIZE,img_width,img_length,1]),max_outputs=IMAGE_VIZ_MAX_OUTPUTS)
-    #inputs_timing_summ_op = tf.summary.image('inputs_timing',tf.slice(inputs,begin=[0,0,0,1],size=[TRAIN_BATCH_SIZE,img_width,img_length,1]),max_outputs=IMAGE_VIZ_MAX_OUTPUTS)
-    filter_summ_op = tf.summary.image('filter',tf.slice(tf.transpose(kernel, perm=[3, 0, 1, 2]),begin=[0,0,0,0],size=[96,11,11,1]),max_outputs=IMAGE_VIZ_MAX_OUTPUTS)
-    activations_summ_op = tf.summary.image('activations',tf.slice(activations,begin=[0,0,0,0],size=[TRAIN_BATCH_SIZE,58,58,1]),max_outputs=IMAGE_VIZ_MAX_OUTPUTS)
-=======
-#    #locate input and 1st layer filter tensors for visualization
-#    inputs = tf.get_default_graph().get_tensor_by_name("Conv_block/input:0")
-#    kernel = tf.get_collection(tf.GraphKeys.GLOBAL_VARIABLES, 'Conv_block/conv1/kernel:0')[0]
-#    activations = tf.get_default_graph().get_tensor_by_name("Conv_block/conv1/BiasAdd:0")
-#
-#    inputs_charge_summ_op = tf.summary.image('inputs_charge',tf.slice(inputs,begin=[0,0,0,0],size=[TRAIN_BATCH_SIZE,img_width,img_length,1]),max_outputs=IMAGE_VIZ_MAX_OUTPUTS)
-#    inputs_timing_summ_op = tf.summary.image('inputs_timing',tf.slice(inputs,begin=[0,0,0,1],size=[TRAIN_BATCH_SIZE,img_width,img_length,1]),max_outputs=IMAGE_VIZ_MAX_OUTPUTS)
-#    filter_summ_op = tf.summary.image('filter',tf.slice(tf.transpose(kernel, perm=[3, 0, 1, 2]),begin=[0,0,0,0],size=[96,11,11,1]),max_outputs=IMAGE_VIZ_MAX_OUTPUTS)
-#    activations_summ_op = tf.summary.image('activations',tf.slice(activations,begin=[0,0,0,0],size=[TRAIN_BATCH_SIZE,58,58,1]),max_outputs=IMAGE_VIZ_MAX_OUTPUTS)
->>>>>>> 434a8199
-
+    if image_summary:
+
+        #locate input and 1st layer filter tensors for visualization
+        inputs = tf.get_default_graph().get_tensor_by_name("input_0:0")
+        kernel = tf.get_collection(tf.GraphKeys.VARIABLES, 'MobilenetV1_0/Conv2d_0/convolution:0')[0]
+        activations = tf.get_default_graph().get_tensor_by_name("MobilenetV1_0/Conv2d_0/Relu:0")
+
+        variables = [op.name for op in tf.get_default_graph().get_operations() if op.op_def and op.op_def.name=='Variable']
+
+        #for n in tf.get_default_graph().as_graph_def().node:
+            #print(n.name)
+
+        #for i in variables:
+            #print(i)
+
+        inputs_charge_summ_op = tf.summary.image('inputs_charge',tf.slice(inputs,begin=[0,0,0,0],size=[TRAIN_BATCH_SIZE,img_width,img_length,1]),max_outputs=IMAGE_VIZ_MAX_OUTPUTS)
+        inputs_timing_summ_op = tf.summary.image('inputs_timing',tf.slice(inputs,begin=[0,0,0,1],size=[TRAIN_BATCH_SIZE,img_width,img_length,1]),max_outputs=IMAGE_VIZ_MAX_OUTPUTS)
+        filter_summ_op = tf.summary.image('filter',tf.slice(tf.transpose(kernel, perm=[3, 0, 1, 2]),begin=[0,0,0,0],size=[96,11,11,1]),max_outputs=IMAGE_VIZ_MAX_OUTPUTS)
+        activations_summ_op = tf.summary.image('activations',tf.slice(activations,begin=[0,0,0,0],size=[TRAIN_BATCH_SIZE,58,58,1]),max_outputs=IMAGE_VIZ_MAX_OUTPUTS)
+        
     #global step
     global_step = tf.Variable(0, name='global_step', trainable=False)
     increment_global_step_op = tf.assign(global_step, global_step+1)
 
     #variable learning rate
     learning_rate = tf.Variable(args.lr,trainable=False)
-<<<<<<< HEAD
-    num_tels_tensor = tf.to_float(tf.constant(num_tels))
-    mean_num_trig_batch = tf.to_float(tf.reduce_mean(tf.reduce_sum(next_trig_list,1)))
-=======
-    num_tels_tensor = tf.constant(num_tel, dtype=tf.float32)
+    num_tel_tensor = tf.constant(num_tel, dtype=tf.float32)
     mean_num_trig_batch = tf.reduce_mean(tf.reduce_sum(next_trig_list,1))
->>>>>>> 434a8199
-    scaling_factor = tf.divide(num_tels_tensor,mean_num_trig_batch)
-
+    scaling_factor = tf.divide(num_tel_tensor,tf.to_float(mean_num_trig_batch))
     variable_learning_rate = tf.multiply(scaling_factor,learning_rate)
 
     #train op
@@ -248,12 +167,13 @@
         train_op = tf.train.GradientDescentOptimizer(variable_learning_rate).minimize(loss)
 
     #for embeddings visualization
-    fetch = tf.get_default_graph().get_tensor_by_name('Classifier/fc7/BiasAdd:0')
-    embedding_var = tf.Variable(np.empty((0,4096),dtype=np.float32),name='Embedding_of_fc7',validate_shape=False)
-    new_embedding_var = tf.concat([embedding_var,fetch],0)
-    update_embedding = tf.assign(embedding_var,new_embedding_var,validate_shape=False)
-    empty = tf.Variable(np.empty((0,4096),dtype=np.float32),validate_shape=False)
-    reset_embedding = tf.assign(embedding_var,empty,validate_shape=False)
+    if embedding:
+        fetch = tf.get_default_graph().get_tensor_by_name('Classifier/fc7/BiasAdd:0')
+        embedding_var = tf.Variable(np.empty((0,4096),dtype=np.float32),name='Embedding_of_fc7',validate_shape=False)
+        new_embedding_var = tf.concat([embedding_var,fetch],0)
+        update_embedding = tf.assign(embedding_var,new_embedding_var,validate_shape=False)
+        empty = tf.Variable(np.empty((0,4096),dtype=np.float32),validate_shape=False)
+        reset_embedding = tf.assign(embedding_var,empty,validate_shape=False)
 
     #create supervised session (summary op can be omitted)
     sv = tf.train.Supervisor(
@@ -304,43 +224,43 @@
 
             print("Validation complete.")
 
-#            if i % EPOCHS_PER_IMAGE_VIZ == 0: 
-#                sess.run(validation_init_op)
-#                filter_summ,inputs_summ,activations_summ = sess.run([filter_summ_op,inputs_charge_summ_op,activations_summ_op])
-#                sv.summary_computed(sess,filter_summ)
-#                sv.summary_computed(sess,inputs_summ)
-#                sv.summary_computed(sess,activations_summ)
-#
-#                print("Image summary complete")
-#
-#            if i % EPOCHS_PER_VIZ_EMBED == 0:
-#                sess.run(validation_init_op)
-#                #reset embedding variable to empty
-#                sess.run(reset_embedding)
-#                
-#                for j in range(NUM_BATCHES_EMBEDDING):
-#                    try:
-#                        sess.run(fetch)
-#                        sess.run(new_embedding_var)
-#                        sess.run(update_embedding)
-#                    except tf.errors.OutOfRangeError:
-#                        break
-#
-#                                      
-#            config = tf.contrib.tensorboard.plugins.projector.ProjectorConfig()
-#            config.model_checkpoint_dir = os.path.abspath(args.logdir)
-#            embedding = config.embeddings.add()
-#            embedding.tensor_name = embedding_var.name
-#            embedding.metadata_path = os.path.abspath(os.path.join(args.logdir, 'metadata.tsv'))
-#            tf.contrib.tensorboard.plugins.projector.visualize_embeddings(sv.summary_writer, config) 
-#            
-#            #write corresponding metadata file
-#            metadata_file = open(embedding.metadata_path, 'w')
-#            for k in range(NUM_BATCHES_EMBEDDING):
-#                metadata_file.write('{}\n'.format(table_val.read(k,k+1,field=label_column_name)[0]))         
-#            metadata_file.close()
-#            
-#            print("Embedding summary complete")
+            if i % EPOCHS_PER_IMAGE_VIZ == 0 and image_summary: 
+                sess.run(validation_init_op)
+                #filter_summ,inputs_summ,activations_summ = sess.run([filter_summ_op,inputs_charge_summ_op,activations_summ_op])
+                inputs_summ = sess.run([input_charge_summ_op])
+                #sv.summary_computed(sess,filter_summ)
+                sv.summary_computed(sess,inputs_summ)
+                #sv.summary_computed(sess,activations_summ)
+
+                print("Image summary complete")
+
+            if i % EPOCHS_PER_VIZ_EMBED == 0 and embedding:
+                sess.run(validation_init_op)
+                #reset embedding variable to empty
+                sess.run(reset_embedding)
+                
+                for j in range(NUM_BATCHES_EMBEDDING):
+                    try:
+                        sess.run(fetch)
+                        sess.run(new_embedding_var)
+                        sess.run(update_embedding)
+                    except tf.errors.OutOfRangeError:
+                        break
+                                      
+                config = tf.contrib.tensorboard.plugins.projector.ProjectorConfig()
+                config.model_checkpoint_dir = os.path.abspath(args.logdir)
+                embedding = config.embeddings.add()
+                embedding.tensor_name = embedding_var.name
+                embedding.metadata_path = os.path.abspath(os.path.join(args.logdir, 'metadata.tsv'))
+                tf.contrib.tensorboard.plugins.projector.visualize_embeddings(sv.summary_writer, config) 
+                
+                #write corresponding metadata file
+                metadata_file = open(embedding.metadata_path, 'w')
+                for k in range(NUM_BATCHES_EMBEDDING):
+                    metadata_file.write('{}\n'.format(table_val.read(k,k+1,field=label_column_name)[0]))         
+                metadata_file.close()
+                
+                print("Embedding summary complete")
 
 if __name__ == '__main__':
     
@@ -353,9 +273,9 @@
     parser.add_argument('--lr',default=0.001)
     parser.add_argument('--label_col_name',default='gamma_hadron_label')
     parser.add_argument('--checkpoint_basename',default='custom_multi_input.ckpt')
-    parser.add_argument('--no_embedding', action='store_true')
+    parser.add_argument('--embedding', action='store_true')
     parser.add_argument('--no_val',action='store_true')
-    parser.add_argument('--no_image_summary',action='store_true')
+    parser.add_argument('--image_summary',action='store_true')
     args = parser.parse_args()
 
-    train(variable_input_model,args.h5_file,args.epochs)+    train(variable_input_model,args.h5_file,args.epochs,args.image_summary,args.embedding)